--- conflicted
+++ resolved
@@ -54,14 +54,8 @@
     <uni-popup 
       ref="languagePopup" 
       type="bottom" 
-<<<<<<< HEAD
-      :mask-click="true"
-      :safe-area="false"
-      :mask-close-able="true"
-=======
       :is-mask-click="false"
       :safe-area="false"
->>>>>>> 8f88e0ec
       >
       <view class="language-popup">
         <view class="popup-header">
@@ -99,14 +93,10 @@
     uniPopup,
     BluetoothList
   },
-<<<<<<< HEAD
-
-=======
   data() {
     return {
     }
   },
->>>>>>> 8f88e0ec
   computed: {
     ...mapGetters([
       'currentLanguage',
@@ -173,14 +163,7 @@
       
       // 选择后自动关闭弹窗
       this.closeLanguagePicker()
-<<<<<<< HEAD
-      
-      // 触发全局语言切换事件
-      this.$emit('language-changed', index)
-    }
-=======
     },
->>>>>>> 8f88e0ec
   }
 }
 </script>
