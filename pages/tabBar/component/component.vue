--- conflicted
+++ resolved
@@ -3,11 +3,7 @@
   <view class="container" :style="{ minHeight: screenHeight + 'px' }">
     
     <!-- 电池状态卡片 -->
-<<<<<<< HEAD
-    <BatteryCard />
-=======
     <BatteryCard :batteryPercentage="batteryData.currentBatteryLevel" @language-popup-action="handleLanguagePopupAction" />
->>>>>>> 8f88e0ec
     
     <!-- 电压电流卡片 -->
     <VoltageCurrentCard :voltage="batteryData.voltage" :current="batteryData.current" />
@@ -110,12 +106,8 @@
         cellTemp3: '0.0000',
         cellTemp4: '0.0000'
       },
-<<<<<<< HEAD
-      screenHeight: 0
-=======
       screenHeight: 0,
       show: false,
->>>>>>> 8f88e0ec
     }
   },
   computed: {
@@ -145,22 +137,10 @@
         }
       });
     },
-<<<<<<< HEAD
-    
-    // 开始电池百分比模拟
-    startBatterySimulation() {
-      setInterval(() => {
-        // 模拟电池百分比在 20-95 之间变化
-        const newPercentage = Math.floor(Math.random() * 76) + 20;
-        this.setBatteryPercentage(newPercentage);
-      }, 5000); // 每5秒更新一次
-    }
-=======
     // 处理语言弹窗状态变化
     handleLanguagePopupAction(isOpen) {
       this.show = isOpen
     },
->>>>>>> 8f88e0ec
   }
 }
 </script>
